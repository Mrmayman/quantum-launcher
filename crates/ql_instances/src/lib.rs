//! # A module for creating, managing and running Minecraft client instances
//!
//! This is a crate of
//! [Quantum Launcher](https://mrmayman.github.io/quantumlauncher)
//! for dealing with many operations of Minecraft instances.
//!
//! **Not recommended to use in your own projects!**
//!
//! This module contains functions to:
//! - Create an instance
//! - Launch the instance
//! - Update the launcher
//! - Read logs
//! - List versions available for download
//! - Authenticate with Microsoft Accounts
//!
//! # A rant about natives
//!
//! (probably not relevant for you)
//!
//! ## What are natives?
//! Natives are libraries that are platform-specific.
//! They are used by Minecraft to interface with the operating system.
//!
//! ## Types of natives
//! - `natives: *` - These are part of the main library
//!   but have a separate jar file included that is extracted to
//!   the `natives` folder.
//! - `name: *-natives-*` - They are a separate library
//!   whose jar file is extracted to the `natives` folder.
//! - `classifiers: *` - Once again, part of main library
//!   but have separate jar files for each OS. Just formatted
//!   differently in the json.
//!
//! These 3 separate types of natives make it a headache to
//! deal with all three correctly, WHILE JUGGLING ALONG
//! THIRD PARTY ARM64 SOURCES FOR LIBRARIES!!! (WTF: )
//!
//! ## The problem
//! Mojang has a habit of not including ARM64 natives in their
//! libraries (well they do sometimes but not always).
//!
//! This is a problem for ARM64 users as they can't
//! run the game without the natives.
//!
//! ## The solution
//! We download the ARM64 natives from two different sources:
//! - `./assets/lwjgl_arm64/*` - Providing natives for different LWJGL
//!   versions. Sourced from <https://github.com/theofficialgman/piston-meta-arm64>
//! - `./assets/minecraft_arm` - Providing natives for `LWJGL`,
//!   `Log4J`, `Oshi`, `JavaObjCBridge`, and `Slf4J`. Used less often.
//!   Sourced from <https://github.com/Kichura/Minecraft_ARM>
//!
//! Both of these complement each other and provide a complete
//! set of natives for ARM64 users.
//!
//! It's still a bit of a hack and it sometimes breaks but it works.

#![allow(clippy::missing_errors_doc)]
#![allow(clippy::cast_possible_truncation)]
#![allow(clippy::cast_sign_loss)]

mod download;
mod instance;
mod json_profiles;
mod launcher_update_detector;
<<<<<<< HEAD
mod mc_auth;
pub mod import_export;

=======
pub mod mc_auth;
>>>>>>> ead088e4

pub use download::{constants::OS_NAME, DownloadError};
pub use instance::create::create_instance;
pub use instance::launch::launch;
pub use instance::list_versions::list_versions;
pub use instance::read_log::{read_logs, LogEvent, LogLine, ReadError};
pub use launcher_update_detector::{
    check_for_launcher_updates, install_launcher_update, UpdateCheckInfo, UpdateError,
};
pub use mc_auth::{
    login_1_link, login_2_wait, login_3_xbox, login_refresh, logout, read_refresh_token,
    AccountData, AuthCodeResponse, AuthError, AuthTokenResponse, CLIENT_ID,
};
pub use ql_core::jarmod;
pub use ql_java_handler::delete_java_installs;

use semver::{BuildMetadata, Prerelease};

const LAUNCHER_VERSION: semver::Version = semver::Version {
    major: 0,
    minor: 4,
    patch: 1,
    pre: Prerelease::EMPTY,
    build: BuildMetadata::EMPTY,
};<|MERGE_RESOLUTION|>--- conflicted
+++ resolved
@@ -64,13 +64,9 @@
 mod instance;
 mod json_profiles;
 mod launcher_update_detector;
-<<<<<<< HEAD
-mod mc_auth;
+pub mod mc_auth;
 pub mod import_export;
 
-=======
-pub mod mc_auth;
->>>>>>> ead088e4
 
 pub use download::{constants::OS_NAME, DownloadError};
 pub use instance::create::create_instance;
